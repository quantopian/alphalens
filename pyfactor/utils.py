--- conflicted
+++ resolved
@@ -57,50 +57,7 @@
     return forward_returns.groupby(level=grouper).apply(lambda x: x - x.mean())
 
 
-<<<<<<< HEAD
-def build_cumulative_returns_series(factor_and_fp, daily_perc_ret, days_before, days_after,
-                                    day_zero_align=False):
-    """
-    An equity and date pair is extracted from each row in the input dataframe and for each of
-    these pairs a cumulative return time series is built starting 'days_before' days
-    before and ending 'days_after' days after the date specified in the pair
 
-    Parameters
-    ----------
-    factor_and_fp : pd.DataFrame
-        DataFrame with at least date and equity columns.
-    daily_perc_ret : pd.DataFrame
-        Pricing data to use in cumulative return calculation. Equities as columns, dates as index.
-    day_zero_align : boolean
-         Aling returns at day 0 (timeseries is 0 at day 0)
-    """
-
-    ret_df = pd.DataFrame()
-
-    for index, row in factor_and_fp.iterrows():
-        timestamp, equity = row['date'], row['equity']
-        timestamp_idx = daily_perc_ret.index.get_loc(timestamp)
-        start = timestamp_idx - days_before
-        end = timestamp_idx + days_after
-        series = daily_perc_ret.ix[start:end, equity]
-        ret_df = pd.concat([ret_df, series], axis=1, ignore_index=True)
-
-    # Reset index to have the same starting point (from datetime to day offset)
-    ret_df = ret_df.apply(lambda x: x.dropna().reset_index(drop=True), axis=0)
-    ret_df.index = range(-days_before, days_after)
-
-    # From daily percent returns to comulative returns
-    ret_df = (ret_df + 1).cumprod() - 1
-
-    # Make returns be 0 at day 0
-    if day_zero_align:
-        ret_df -= ret_df.iloc[days_before, :]
-
-    return ret_df
-
-
-=======
->>>>>>> d0f60ae8
 def print_table(table, name=None, fmt=None):
     """Pretty print a pandas DataFrame.
 
