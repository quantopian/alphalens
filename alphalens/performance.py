--- conflicted
+++ resolved
@@ -15,16 +15,13 @@
 
 import pandas as pd
 import numpy as np
-<<<<<<< HEAD
 from scipy import stats
 from collections import OrderedDict
 import warnings
-=======
->>>>>>> 0d657a2a
-
-from scipy import stats
+
 from statsmodels.regression.linear_model import OLS
 from statsmodels.tools.tools import add_constant
+
 from . import utils
 
 
@@ -770,7 +767,6 @@
             return fq.groupby(fq).apply(average_cumulative_return, None)
 
 
-<<<<<<< HEAD
 def calc_vifs(data):
     '''
     Computes variance inflation factors (VIFs) for a set of random variables.
@@ -875,7 +871,7 @@
                       Warning)
 
     return returns_decomposition, betas, t_stats, vifs
-=======
+
 def create_pyfolio_input(factor_data,
                          period,
                          long_short=True,
@@ -967,5 +963,4 @@
         print("Cannot computed benchmark daily returns: '1D' not present"
               " in 'factor_data' periods column")
 
-    return returns, benchmark_rets
->>>>>>> 0d657a2a
+    return returns, benchmark_rets