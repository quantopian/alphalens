#
# Copyright 2017 Quantopian, Inc.
#
# Licensed under the Apache License, Version 2.0 (the "License");
# you may not use this file except in compliance with the License.
# You may obtain a copy of the License at
#
#     http://www.apache.org/licenses/LICENSE-2.0
#
# Unless required by applicable law or agreed to in writing, software
# distributed under the License is distributed on an "AS IS" BASIS,
# WITHOUT WARRANTIES OR CONDITIONS OF ANY KIND, either express or implied.
# See the License for the specific language governing permissions and
# limitations under the License.

import pandas as pd
import numpy as np
from scipy import stats
from collections import OrderedDict
import warnings

from statsmodels.regression.linear_model import OLS
from statsmodels.tools.tools import add_constant

from . import utils


def factor_information_coefficient(factor_data,
                                   by_group=False):
    """
    Computes the Spearman Rank Correlation based Information Coefficient (IC)
    between factor values and N period forward returns for each period in
    the factor index.

    Parameters
    ----------
    factor_data : pd.DataFrame - MultiIndex
        A MultiIndex DataFrame indexed by date (level 0) and asset (level 1),
        containing the values for a single alpha factor, forward returns for
        each period, the factor quantile/bin that factor value belongs to, and
        (optionally) the group the asset belongs to.
        - See full explanation in utils.get_clean_factor_and_forward_returns
    by_group : bool
        If True, compute period wise IC separately for each group.

    Returns
    -------
    ic : pd.DataFrame
        Spearman Rank correlation between factor and
        provided forward returns.
    """

    def src_ic(group):
        f = group['factor']
        _ic = group[utils.get_forward_returns_columns(factor_data.columns)] \
            .apply(lambda x: stats.spearmanr(x, f)[0])
        return _ic

    factor_data = factor_data.copy()

    grouper = [factor_data.index.get_level_values('date')]

    if by_group:
        grouper.append('group')

    ic = factor_data.groupby(grouper).apply(src_ic)
    ic.columns = pd.Int64Index(ic.columns)

    return ic


def mean_information_coefficient(factor_data,
                                 by_group=False,
                                 by_time=None):
    """
    Get the mean information coefficient of specified groups.
    Answers questions like:
    What is the mean IC for each month?
    What is the mean IC for each group for our whole timerange?
    What is the mean IC for for each group, each week?

    Parameters
    ----------
    factor_data : pd.DataFrame - MultiIndex
        A MultiIndex DataFrame indexed by date (level 0) and asset (level 1),
        containing the values for a single alpha factor, forward returns for
        each period, the factor quantile/bin that factor value belongs to, and
        (optionally) the group the asset belongs to.
        - See full explanation in utils.get_clean_factor_and_forward_returns
    by_group : bool
        If True, take the mean IC for each group.
    by_time : str (pd time_rule), optional
        Time window to use when taking mean IC.
        See http://pandas.pydata.org/pandas-docs/stable/timeseries.html
        for available options.

    Returns
    -------
    ic : pd.DataFrame
        Mean Spearman Rank correlation between factor and provided
        forward price movement windows.
    """

    ic = factor_information_coefficient(factor_data, by_group)

    grouper = []
    if by_time is not None:
        grouper.append(pd.TimeGrouper(by_time))
    if by_group:
        grouper.append('group')

    if len(grouper) == 0:
        ic = ic.mean()

    else:
        ic = (ic.reset_index().set_index('date').groupby(grouper).mean())

    ic.columns = pd.Int64Index(ic.columns)

    return ic


def factor_returns(factor_data, demeaned=True, group_adjust=False):
    """
    Computes period wise returns for portfolio weighted by factor
    values. Weights are computed by demeaning factors and dividing
    by the sum of their absolute value (achieving gross leverage of 1).

    Parameters
    ----------
    factor_data : pd.DataFrame - MultiIndex
        A MultiIndex DataFrame indexed by date (level 0) and asset (level 1),
        containing the values for a single alpha factor, forward returns for
        each period, the factor quantile/bin that factor value belongs to, and
        (optionally) the group the asset belongs to.
        - See full explanation in utils.get_clean_factor_and_forward_returns
    demeaned : bool
        Should this computation happen on a long short portfolio? if True,
        then factor values will be demeaned across factor universe when
        factor weighting the portfolio.
    group_adjust : bool
        Should this computation happen on a group neutral portfolio? If True,
        compute group neutral returns: each group will weight the same and
        returns demeaning will occur on the group level.

    Returns
    -------
    returns : pd.DataFrame
        Period wise returns of dollar neutral portfolio weighted by factor
        value.
    """

    def to_weights(group, is_long_short):
        if is_long_short:
            demeaned_vals = group - group.mean()
            return demeaned_vals / demeaned_vals.abs().sum()
        else:
            return group / group.abs().sum()

    grouper = [factor_data.index.get_level_values('date')]
    if group_adjust:
        grouper.append('group')

    weights = factor_data.groupby(grouper)['factor'] \
        .apply(to_weights, demeaned)

    if group_adjust:
        weights = weights.groupby(level='date').apply(to_weights, False)

    weighted_returns = \
        factor_data[utils.get_forward_returns_columns(factor_data.columns)] \
        .multiply(weights, axis=0)

    returns = weighted_returns.groupby(level='date').sum()

    return returns


def factor_alpha_beta(factor_data, demeaned=True, group_adjust=False):
    """
    Compute the alpha (excess returns), alpha t-stat (alpha significance),
    and beta (market exposure) of a factor. A regression is run with
    the period wise factor universe mean return as the independent variable
    and mean period wise return from a portfolio weighted by factor values
    as the dependent variable.

    Parameters
    ----------
    factor_data : pd.DataFrame - MultiIndex
        A MultiIndex DataFrame indexed by date (level 0) and asset (level 1),
        containing the values for a single alpha factor, forward returns for
        each period, the factor quantile/bin that factor value belongs to, and
        (optionally) the group the asset belongs to.
        - See full explanation in utils.get_clean_factor_and_forward_returns
    demeaned : bool
        Control how to build factor returns used for alpha/beta computation
        -- see performance.factor_return for a full explanation
    group_adjust : bool
        Control how to build factor returns used for alpha/beta computation
        -- see performance.factor_return for a full explanation

    Returns
    -------
    alpha_beta : pd.Series
        A list containing the alpha, beta, a t-stat(alpha)
        for the given factor and forward returns.
    """

    returns = factor_returns(factor_data, demeaned, group_adjust)

    universe_ret = factor_data.groupby(level='date')[
        utils.get_forward_returns_columns(factor_data.columns)] \
        .mean().loc[returns.index]

    if isinstance(returns, pd.Series):
        returns.name = universe_ret.columns.values[0]
        returns = pd.DataFrame(returns)

    alpha_beta = pd.DataFrame()
    for period in returns.columns.values:
        x = universe_ret[period].values
        y = returns[period].values
        x = add_constant(x)

        reg_fit = OLS(y, x).fit()
        alpha, beta = reg_fit.params

        alpha_beta.loc['Ann. alpha', period] = \
            (1 + alpha) ** (252.0 / period) - 1
        alpha_beta.loc['beta', period] = beta

    return alpha_beta


def mean_return_by_quantile(factor_data,
                            by_date=False,
                            by_group=False,
                            demeaned=True,
                            group_adjust=False):
    """
    Computes mean returns for factor quantiles across
    provided forward returns columns.

    Parameters
    ----------
    factor_data : pd.DataFrame - MultiIndex
        A MultiIndex DataFrame indexed by date (level 0) and asset (level 1),
        containing the values for a single alpha factor, forward returns for
        each period, the factor quantile/bin that factor value belongs to, and
        (optionally) the group the asset belongs to.
        - See full explanation in utils.get_clean_factor_and_forward_returns
    by_date : bool
        If True, compute quantile bucket returns separately for each date.
    by_group : bool
        If True, compute quantile bucket returns separately for each group.
    demeaned : bool
        Compute demeaned mean returns (long short portfolio)
    group_adjust : bool
        Returns demeaning will occur on the group level.

    Returns
    -------
    mean_ret : pd.DataFrame
        Mean period wise returns by specified factor quantile.
    std_error_ret : pd.DataFrame
        Standard error of returns by specified quantile.
    """

    if group_adjust:
        grouper = [factor_data.index.get_level_values('date')] + ['group']
        factor_data = utils.demean_forward_returns(factor_data, grouper)
    elif demeaned:
        factor_data = utils.demean_forward_returns(factor_data)
    else:
        factor_data = factor_data.copy()

    grouper = ['factor_quantile']
    if by_date:
        grouper.append(factor_data.index.get_level_values('date'))

    if by_group:
        grouper.append('group')

    group_stats = factor_data.groupby(grouper)[
        utils.get_forward_returns_columns(factor_data.columns)] \
        .agg(['mean', 'std', 'count'])

    mean_ret = group_stats.T.xs('mean', level=1).T

    std_error_ret = group_stats.T.xs('std', level=1).T \
        / np.sqrt(group_stats.T.xs('count', level=1).T)

    return mean_ret, std_error_ret


def compute_mean_returns_spread(mean_returns,
                                upper_quant,
                                lower_quant,
                                std_err=None):
    """
    Computes the difference between the mean returns of
    two quantiles. Optionally, computes the standard error
    of this difference.

    Parameters
    ----------
    mean_returns : pd.DataFrame
        DataFrame of mean period wise returns by quantile.
        MultiIndex containing date and quantile.
        See mean_return_by_quantile.
    upper_quant : int
        Quantile of mean return from which we
        wish to subtract lower quantile mean return.
    lower_quant : int
        Quantile of mean return we wish to subtract
        from upper quantile mean return.
    std_err : pd.DataFrame
        Period wise standard error in mean return by quantile.
        Takes the same form as mean_returns.

    Returns
    -------
    mean_return_difference : pd.Series
        Period wise difference in quantile returns.
    joint_std_err : pd.Series
        Period wise standard error of the difference in quantile returns.
    """

    mean_return_difference = mean_returns.xs(upper_quant,
                                             level='factor_quantile') \
        - mean_returns.xs(lower_quant, level='factor_quantile')

    std1 = std_err.xs(upper_quant, level='factor_quantile')
    std2 = std_err.xs(lower_quant, level='factor_quantile')
    joint_std_err = np.sqrt(std1**2 + std2**2)

    return mean_return_difference, joint_std_err


def quantile_turnover(quantile_factor, quantile, period=1):
    """
    Computes the proportion of names in a factor quantile that were
    not in that quantile in the previous period.

    Parameters
    ----------
    quantile_factor : pd.Series
        DataFrame with date, asset and factor quantile.
    quantile : int
        Quantile on which to perform turnover analysis.
    period: int, optional
        Period over which to calculate the turnover
    Returns
    -------
    quant_turnover : pd.Series
        Period by period turnover for that quantile.
    """

    quant_names = quantile_factor[quantile_factor == quantile]
    quant_name_sets = quant_names.groupby(level=['date']).apply(
        lambda x: set(x.index.get_level_values('asset')))
    new_names = (quant_name_sets - quant_name_sets.shift(period)).dropna()
    quant_turnover = new_names.apply(
        lambda x: len(x)) / quant_name_sets.apply(lambda x: len(x))
    quant_turnover.name = quantile
    return quant_turnover


def factor_rank_autocorrelation(factor_data, period=1):
    """
    Computes autocorrelation of mean factor ranks in specified time spans.
    We must compare period to period factor ranks rather than factor values
    to account for systematic shifts in the factor values of all names or names
    within a group. This metric is useful for measuring the turnover of a
    factor. If the value of a factor for each name changes randomly from period
    to period, we'd expect an autocorrelation of 0.

    Parameters
    ----------
    factor_data : pd.DataFrame - MultiIndex
        A MultiIndex DataFrame indexed by date (level 0) and asset (level 1),
        containing the values for a single alpha factor, forward returns for
        each period, the factor quantile/bin that factor value belongs to, and
        (optionally) the group the asset belongs to.
        - See full explanation in utils.get_clean_factor_and_forward_returns
    period: int, optional
        Period over which to calculate the autocorrelation

    Returns
    -------
    autocorr : pd.Series
        Rolling 1 period (defined by time_rule) autocorrelation of
        factor values.

    """

    grouper = [factor_data.index.get_level_values('date')]

    ranks = factor_data.groupby(grouper)['factor'].rank()

    asset_factor_rank = ranks.reset_index().pivot(index='date',
                                                  columns='asset',
                                                  values='factor')

    autocorr = asset_factor_rank.corrwith(asset_factor_rank.shift(period),
                                          axis=1)
    autocorr.name = period
    return autocorr


def average_cumulative_return_by_quantile(factor_data,
                                          prices,
                                          periods_before=10,
                                          periods_after=15,
                                          demeaned=True,
                                          group_adjust=False,
                                          by_group=False):
    """
    Plots average cumulative returns by factor quantiles in the period range
    defined by -periods_before to periods_after

    Parameters
    ----------
    factor_data : pd.DataFrame - MultiIndex
        A MultiIndex DataFrame indexed by date (level 0) and asset (level 1),
        containing the values for a single alpha factor, forward returns for
        each period, the factor quantile/bin that factor value belongs to, and
        (optionally) the group the asset belongs to.
        - See full explanation in utils.get_clean_factor_and_forward_returns
    prices : pd.DataFrame
        A wide form Pandas DataFrame indexed by date with assets
        in the columns. Pricing data should span the factor
        analysis time period plus/minus an additional buffer window
        corresponding to periods_after/periods_before parameters.
    periods_before : int, optional
        How many periods before factor to plot
    periods_after  : int, optional
        How many periods after factor to plot
    demeaned : bool, optional
        Compute demeaned mean returns (long short portfolio)
    group_adjust : bool
        Returns demeaning will occur on the group level (group
        neutral portfolio)
    by_group : bool
        If True, compute cumulative returns separately for each group
    Returns
    -------
    cumulative returns and std deviation : pd.DataFrame
        A MultiIndex DataFrame indexed by quantile (level 0) and mean/std
        (level 1) and the values on the columns in range from
        -periods_before to periods_after
        If by_group=True the index will have an additional 'group' level
        ::
            ---------------------------------------------------
                        |       | -2  | -1  |  0  |  1  | ...
            ---------------------------------------------------
              quantile  |       |     |     |     |     |
            ---------------------------------------------------
                        | mean  |  x  |  x  |  x  |  x  |
                 1      ---------------------------------------
                        | std   |  x  |  x  |  x  |  x  |
            ---------------------------------------------------
                        | mean  |  x  |  x  |  x  |  x  |
                 2      ---------------------------------------
                        | std   |  x  |  x  |  x  |  x  |
            ---------------------------------------------------
                ...     |                 ...
            ---------------------------------------------------
    """

    def cumulative_return(q_fact, demean_by):
        return utils.common_start_returns(q_fact, prices,
                                          periods_before,
                                          periods_after,
                                          True, True, demean_by)

    def average_cumulative_return(q_fact, demean_by):
        q_returns = cumulative_return(q_fact, demean_by)
        return pd.DataFrame({'mean': q_returns.mean(axis=1),
                             'std': q_returns.std(axis=1)}).T

<<<<<<< HEAD
    return quantized_factor.groupby(quantized_factor) \
        .apply(average_cumulative_return)


def calc_vifs(data):
    '''
    Computes variance inflation factors (VIFs) for a set of random variables.
    For more information, see
    https://en.wikipedia.org/wiki/Variance_inflation_factor
    Parameters
    ----------
    data : pd.DataFrame
        DataFrame with observations of random variables.
        - Columns are observations of a random variable, and each row makes up
        one observation for each random variable.
    '''
    vifs = np.zeros(len(data.columns))
    for i in range(len(data.columns)):
        r2 = (OLS(data.iloc[:, i],
                  add_constant(data.drop(data.columns[i], axis='columns')))
              .fit()
              .rsquared)
        vifs[i] = 1/(1-r2)
    return pd.Series(index=data.columns, data=vifs)


def decompose_returns(algo_returns, risk_factors, hierarchy=None):
    '''
    Decomposes returns into returns attributable to common risk factors.
    Parameters
    ----------
    algo_returns : pd.Series
        Algorithm's daily returns, with a tz-localized index
        - Example:
        2010-01-01 00:00:00+00:00    0.812385
        2010-01-04 00:00:00+00:00    0.468386
        2010-01-05 00:00:00+00:00    0.680892
    risk_factors : pd.DataFrame
        Daily common risk factors. Index is tz-localized DatetimeIndex,
        columns are common factor names
        - Example:
                                        Mkt       SMB       HML       UMD
        2017-06-26 00:00:00+00:00    0.0004   -0.0008    0.0069   -0.0057
        2017-06-27 00:00:00+00:00   -0.0084   -0.0043    0.0130   -0.0030
        2017-06-28 00:00:00+00:00    0.0102    0.0077    0.0021    0.0091
    hierarchy : OrderedDict
        Hierarchy of common factors, for use in plotting the bar chart.
        If None, defaults to a hierarchy in which each column of risk_factors
        forms a 'level' of the hierarchy.
        - Example:
        OrderedDict([('Market', ['Mkt']),
                     ('Style', ['SMB', 'HML', 'UMD'])])
    Returns
    -------
    returns_decomposition : pd.DataFrame
        Decomposed returns
    betas : pd.DataFrame
        Betas to the common factors
    t_stats : pd.DataFrame
        t-statistics for the betas to the common factors. Computed by dividing
        betas by White's (1980) heteroskedasticity standard errors.
    vifs : pd.Series
        Variance inflation factors for the common factors
        - For more information, see
        https://en.wikipedia.org/wiki/Variance_inflation_factor
    '''
    if hierarchy is None:
        hierarchy = risk_factors.columns.values

    # construct a cumulative hierarchy
    cum_tiers = []
    for i in range(len(hierarchy.values())):
        cum_tiers.append([item for a in range(0, i+1)
                          for item in hierarchy.values()[a]])
    cum_hierarchy = OrderedDict()
    cum_hierarchy.update((hierarchy.keys()[i], cum_tiers[i])
                         for i in range(len(hierarchy)))

    # ensure that risk_factors and algo_rets_over_rf have the same index
    idx = algo_returns.index.intersection(risk_factors.index)
    risk_factors = risk_factors.loc[idx]
    algo_returns = algo_returns.loc[idx]

    idx = np.append(['Alpha'], risk_factors.columns.values)
    betas = pd.DataFrame(index=idx, columns=hierarchy.keys())
    returns_decomposition = pd.DataFrame(index=idx, columns=hierarchy.keys())
    t_stats = pd.DataFrame(index=idx, columns=hierarchy.keys())

    for tier, factors in cum_hierarchy.iteritems():
        model_factors = add_constant(risk_factors.loc[:, factors]) \
            .rename(columns={'const': 'Alpha'})
        model = OLS(algo_returns, model_factors).fit()

        betas.loc[:, tier] = model.params
        betas.loc['Alpha', tier] *= 252
        t_stats.loc[:, tier] = model.params / model.HC0_se

        returns_decomposition.loc[:, tier] = model.params.drop('Alpha') \
            * risk_factors.mean() * 252
        returns_decomposition.loc['Alpha', tier] = betas.loc['Alpha', tier]

    vifs = calc_vifs(risk_factors)
    if any(vifs > 5):
        warnings.warn('Factors with VIFs over 5: {}'
                      .format(', '.join(vifs[vifs > 5].index.values)),
                      Warning)

    return returns_decomposition, betas, t_stats, vifs
=======
    if by_group:
        #
        # Compute quantile cumulative returns separately for each group
        # Deman those returns accordingly to 'group_adjust' and 'demeaned'
        #
        returns_bygroup = []

        for group, g_data in factor_data.groupby('group'):
            g_fq = g_data['factor_quantile']
            if group_adjust:
                demean_by = g_fq  # demeans at group level
            elif demeaned:
                demean_by = factor_data['factor_quantile']  # demean by all
            else:
                demean_by = None
            #
            # Align cumulative return from different dates to the same index
            # then compute mean and std
            #
            avgcumret = g_fq.groupby(g_fq).apply(average_cumulative_return,
                                                 demean_by)
            avgcumret['group'] = group
            avgcumret.set_index('group', append=True, inplace=True)
            returns_bygroup.append(avgcumret)

        return pd.concat(returns_bygroup, axis=0)

    else:
        #
        # Compute quantile cumulative returns for the full factor_data
        # Align cumulative return from different dates to the same index
        # then compute mean and std
        # Deman those returns accordingly to 'group_adjust' and 'demeaned'
        #
        if group_adjust:
            all_returns = []
            for group, g_data in factor_data.groupby('group'):
                g_fq = g_data['factor_quantile']
                avgcumret = g_fq.groupby(g_fq).apply(cumulative_return, g_fq)
                all_returns.append(avgcumret)
            q_returns = pd.concat(all_returns, axis=1)
            q_returns = pd.DataFrame({'mean': q_returns.mean(axis=1),
                                      'std': q_returns.std(axis=1)})
            return q_returns.unstack(level=1).stack(level=0)
        elif demeaned:
            fq = factor_data['factor_quantile']
            return fq.groupby(fq).apply(average_cumulative_return, fq)
        else:
            fq = factor_data['factor_quantile']
            return fq.groupby(fq).apply(average_cumulative_return, None)
>>>>>>> 64b1177f
<|MERGE_RESOLUTION|>--- conflicted
+++ resolved
@@ -478,117 +478,7 @@
         q_returns = cumulative_return(q_fact, demean_by)
         return pd.DataFrame({'mean': q_returns.mean(axis=1),
                              'std': q_returns.std(axis=1)}).T
-
-<<<<<<< HEAD
-    return quantized_factor.groupby(quantized_factor) \
-        .apply(average_cumulative_return)
-
-
-def calc_vifs(data):
-    '''
-    Computes variance inflation factors (VIFs) for a set of random variables.
-    For more information, see
-    https://en.wikipedia.org/wiki/Variance_inflation_factor
-    Parameters
-    ----------
-    data : pd.DataFrame
-        DataFrame with observations of random variables.
-        - Columns are observations of a random variable, and each row makes up
-        one observation for each random variable.
-    '''
-    vifs = np.zeros(len(data.columns))
-    for i in range(len(data.columns)):
-        r2 = (OLS(data.iloc[:, i],
-                  add_constant(data.drop(data.columns[i], axis='columns')))
-              .fit()
-              .rsquared)
-        vifs[i] = 1/(1-r2)
-    return pd.Series(index=data.columns, data=vifs)
-
-
-def decompose_returns(algo_returns, risk_factors, hierarchy=None):
-    '''
-    Decomposes returns into returns attributable to common risk factors.
-    Parameters
-    ----------
-    algo_returns : pd.Series
-        Algorithm's daily returns, with a tz-localized index
-        - Example:
-        2010-01-01 00:00:00+00:00    0.812385
-        2010-01-04 00:00:00+00:00    0.468386
-        2010-01-05 00:00:00+00:00    0.680892
-    risk_factors : pd.DataFrame
-        Daily common risk factors. Index is tz-localized DatetimeIndex,
-        columns are common factor names
-        - Example:
-                                        Mkt       SMB       HML       UMD
-        2017-06-26 00:00:00+00:00    0.0004   -0.0008    0.0069   -0.0057
-        2017-06-27 00:00:00+00:00   -0.0084   -0.0043    0.0130   -0.0030
-        2017-06-28 00:00:00+00:00    0.0102    0.0077    0.0021    0.0091
-    hierarchy : OrderedDict
-        Hierarchy of common factors, for use in plotting the bar chart.
-        If None, defaults to a hierarchy in which each column of risk_factors
-        forms a 'level' of the hierarchy.
-        - Example:
-        OrderedDict([('Market', ['Mkt']),
-                     ('Style', ['SMB', 'HML', 'UMD'])])
-    Returns
-    -------
-    returns_decomposition : pd.DataFrame
-        Decomposed returns
-    betas : pd.DataFrame
-        Betas to the common factors
-    t_stats : pd.DataFrame
-        t-statistics for the betas to the common factors. Computed by dividing
-        betas by White's (1980) heteroskedasticity standard errors.
-    vifs : pd.Series
-        Variance inflation factors for the common factors
-        - For more information, see
-        https://en.wikipedia.org/wiki/Variance_inflation_factor
-    '''
-    if hierarchy is None:
-        hierarchy = risk_factors.columns.values
-
-    # construct a cumulative hierarchy
-    cum_tiers = []
-    for i in range(len(hierarchy.values())):
-        cum_tiers.append([item for a in range(0, i+1)
-                          for item in hierarchy.values()[a]])
-    cum_hierarchy = OrderedDict()
-    cum_hierarchy.update((hierarchy.keys()[i], cum_tiers[i])
-                         for i in range(len(hierarchy)))
-
-    # ensure that risk_factors and algo_rets_over_rf have the same index
-    idx = algo_returns.index.intersection(risk_factors.index)
-    risk_factors = risk_factors.loc[idx]
-    algo_returns = algo_returns.loc[idx]
-
-    idx = np.append(['Alpha'], risk_factors.columns.values)
-    betas = pd.DataFrame(index=idx, columns=hierarchy.keys())
-    returns_decomposition = pd.DataFrame(index=idx, columns=hierarchy.keys())
-    t_stats = pd.DataFrame(index=idx, columns=hierarchy.keys())
-
-    for tier, factors in cum_hierarchy.iteritems():
-        model_factors = add_constant(risk_factors.loc[:, factors]) \
-            .rename(columns={'const': 'Alpha'})
-        model = OLS(algo_returns, model_factors).fit()
-
-        betas.loc[:, tier] = model.params
-        betas.loc['Alpha', tier] *= 252
-        t_stats.loc[:, tier] = model.params / model.HC0_se
-
-        returns_decomposition.loc[:, tier] = model.params.drop('Alpha') \
-            * risk_factors.mean() * 252
-        returns_decomposition.loc['Alpha', tier] = betas.loc['Alpha', tier]
-
-    vifs = calc_vifs(risk_factors)
-    if any(vifs > 5):
-        warnings.warn('Factors with VIFs over 5: {}'
-                      .format(', '.join(vifs[vifs > 5].index.values)),
-                      Warning)
-
-    return returns_decomposition, betas, t_stats, vifs
-=======
+      
     if by_group:
         #
         # Compute quantile cumulative returns separately for each group
@@ -639,4 +529,109 @@
         else:
             fq = factor_data['factor_quantile']
             return fq.groupby(fq).apply(average_cumulative_return, None)
->>>>>>> 64b1177f
+
+
+def calc_vifs(data):
+    '''
+    Computes variance inflation factors (VIFs) for a set of random variables.
+    For more information, see
+    https://en.wikipedia.org/wiki/Variance_inflation_factor
+    Parameters
+    ----------
+    data : pd.DataFrame
+        DataFrame with observations of random variables.
+        - Columns are observations of a random variable, and each row makes up
+        one observation for each random variable.
+    '''
+    vifs = np.zeros(len(data.columns))
+    for i in range(len(data.columns)):
+        r2 = (OLS(data.iloc[:, i],
+                  add_constant(data.drop(data.columns[i], axis='columns')))
+              .fit()
+              .rsquared)
+        vifs[i] = 1/(1-r2)
+    return pd.Series(index=data.columns, data=vifs)
+
+
+def decompose_returns(algo_returns, risk_factors, hierarchy=None):
+    '''
+    Decomposes returns into returns attributable to common risk factors.
+    Parameters
+    ----------
+    algo_returns : pd.Series
+        Algorithm's daily returns, with a tz-localized index
+        - Example:
+        2010-01-01 00:00:00+00:00    0.812385
+        2010-01-04 00:00:00+00:00    0.468386
+        2010-01-05 00:00:00+00:00    0.680892
+    risk_factors : pd.DataFrame
+        Daily common risk factors. Index is tz-localized DatetimeIndex,
+        columns are common factor names
+        - Example:
+                                        Mkt       SMB       HML       UMD
+        2017-06-26 00:00:00+00:00    0.0004   -0.0008    0.0069   -0.0057
+        2017-06-27 00:00:00+00:00   -0.0084   -0.0043    0.0130   -0.0030
+        2017-06-28 00:00:00+00:00    0.0102    0.0077    0.0021    0.0091
+    hierarchy : OrderedDict
+        Hierarchy of common factors, for use in plotting the bar chart.
+        If None, defaults to a hierarchy in which each column of risk_factors
+        forms a 'level' of the hierarchy.
+        - Example:
+        OrderedDict([('Market', ['Mkt']),
+                     ('Style', ['SMB', 'HML', 'UMD'])])
+    Returns
+    -------
+    returns_decomposition : pd.DataFrame
+        Decomposed returns
+    betas : pd.DataFrame
+        Betas to the common factors
+    t_stats : pd.DataFrame
+        t-statistics for the betas to the common factors. Computed by dividing
+        betas by White's (1980) heteroskedasticity standard errors.
+    vifs : pd.Series
+        Variance inflation factors for the common factors
+        - For more information, see
+        https://en.wikipedia.org/wiki/Variance_inflation_factor
+    '''
+    if hierarchy is None:
+        hierarchy = risk_factors.columns.values
+
+    # construct a cumulative hierarchy
+    cum_tiers = []
+    for i in range(len(hierarchy.values())):
+        cum_tiers.append([item for a in range(0, i+1)
+                          for item in hierarchy.values()[a]])
+    cum_hierarchy = OrderedDict()
+    cum_hierarchy.update((hierarchy.keys()[i], cum_tiers[i])
+                         for i in range(len(hierarchy)))
+
+    # ensure that risk_factors and algo_rets_over_rf have the same index
+    idx = algo_returns.index.intersection(risk_factors.index)
+    risk_factors = risk_factors.loc[idx]
+    algo_returns = algo_returns.loc[idx]
+
+    idx = np.append(['Alpha'], risk_factors.columns.values)
+    betas = pd.DataFrame(index=idx, columns=hierarchy.keys())
+    returns_decomposition = pd.DataFrame(index=idx, columns=hierarchy.keys())
+    t_stats = pd.DataFrame(index=idx, columns=hierarchy.keys())
+
+    for tier, factors in cum_hierarchy.iteritems():
+        model_factors = add_constant(risk_factors.loc[:, factors]) \
+            .rename(columns={'const': 'Alpha'})
+        model = OLS(algo_returns, model_factors).fit()
+
+        betas.loc[:, tier] = model.params
+        betas.loc['Alpha', tier] *= 252
+        t_stats.loc[:, tier] = model.params / model.HC0_se
+
+        returns_decomposition.loc[:, tier] = model.params.drop('Alpha') \
+            * risk_factors.mean() * 252
+        returns_decomposition.loc['Alpha', tier] = betas.loc['Alpha', tier]
+
+    vifs = calc_vifs(risk_factors)
+    if any(vifs > 5):
+        warnings.warn('Factors with VIFs over 5: {}'
+                      .format(', '.join(vifs[vifs > 5].index.values)),
+                      Warning)
+
+    return returns_decomposition, betas, t_stats, vifs
