--- conflicted
+++ resolved
@@ -454,11 +454,7 @@
 def std_conversion(period_std):
     """
     1-period standard deviation (or standard error) approximation
-<<<<<<< HEAD
-    
-=======
-
->>>>>>> 0960bfa9
+
     Parameters
     ----------
     period_std: pd.DataFrame
