--- conflicted
+++ resolved
@@ -34,11 +34,7 @@
   - cp alphalens/tests/matplotlibrc .
 
 install:
-<<<<<<< HEAD
-  - conda create -q -n testenv --yes python=$TRAVIS_PYTHON_VERSION ipython flake8 numpy scipy nose matplotlib pandas statsmodels seaborn 
-=======
   - conda create -q -n testenv --yes python=$TRAVIS_PYTHON_VERSION ipython flake8 numpy scipy nose matplotlib pandas=$PANDAS_VERSION statsmodels seaborn
->>>>>>> 0d657a2a
   - source activate testenv
   - pip install nose_parameterized
   - if [ ${TRAVIS_PYTHON_VERSION:0:1} == "2" ]; then conda install --yes mock; fi
